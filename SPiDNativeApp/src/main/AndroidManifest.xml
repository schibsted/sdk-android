<?xml version="1.0" encoding="utf-8"?>
<manifest xmlns:android="http://schemas.android.com/apk/res/android"
    package="com.spid.android.example.nativeapp"
    android:screenOrientation="portrait">

    <uses-permission android:name="android.permission.INTERNET" />

    <application
        android:icon="@drawable/icon"
        android:label="@string/app_name"
        android:allowBackup="false">
        <activity
            android:name="com.spid.android.example.nativeapp.MainActivity"
            android:theme="@android:style/Theme.Holo.Light.NoActionBar"
            android:screenOrientation="portrait">
            <intent-filter>
                <action android:name="android.intent.action.MAIN" />
                <category android:name="android.intent.category.LAUNCHER" />
<<<<<<< HEAD
            </intent-filter>
=======
        </intent-filter>
>>>>>>> 8a6f70f3

            <intent-filter>
                <action android:name="android.intent.action.VIEW" />
                <category android:name="android.intent.category.DEFAULT" />
                <category android:name="android.intent.category.BROWSABLE" />
                <data android:scheme="your-app-url-scheme" />
            </intent-filter>
        </activity>
    </application>
</manifest><|MERGE_RESOLUTION|>--- conflicted
+++ resolved
@@ -16,12 +16,7 @@
             <intent-filter>
                 <action android:name="android.intent.action.MAIN" />
                 <category android:name="android.intent.category.LAUNCHER" />
-<<<<<<< HEAD
             </intent-filter>
-=======
-        </intent-filter>
->>>>>>> 8a6f70f3
-
             <intent-filter>
                 <action android:name="android.intent.action.VIEW" />
                 <category android:name="android.intent.category.DEFAULT" />
